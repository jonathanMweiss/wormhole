--- conflicted
+++ resolved
@@ -989,31 +989,8 @@
 	}
 }
 
-<<<<<<< HEAD
-func publishGossipMsg(ctx context.Context, controlPubsubTopic *pubsub.Topic, msg *gossipv1.GossipMessage) error {
-	// TODO: undertsand what is the cutover, and why it is needed.
-	if controlPubsubTopic == nil {
-		return fmt.Errorf("no topic to publish message with")
-	}
-
-	bts, err := proto.Marshal(msg)
-	if err != nil {
-		return fmt.Errorf("failed to marshal message: %w", err)
-	}
-
-	if err := controlPubsubTopic.Publish(ctx, bts); err != nil {
-		return fmt.Errorf("failed to publish message: %w", err)
-	}
-
-	return nil
-}
-
-func createSignedHeartbeat(gk *ecdsa.PrivateKey, heartbeat *gossipv1.Heartbeat) *gossipv1.SignedHeartbeat {
-	ourAddr := ethcrypto.PubkeyToAddress(gk.PublicKey)
-=======
 func createSignedHeartbeat(guardianSigner guardiansigner.GuardianSigner, heartbeat *gossipv1.Heartbeat) *gossipv1.SignedHeartbeat {
 	ourAddr := ethcrypto.PubkeyToAddress(guardianSigner.PublicKey())
->>>>>>> 02cdf9ef
 
 	b, err := proto.Marshal(heartbeat)
 	if err != nil {
