--- conflicted
+++ resolved
@@ -14,9 +14,7 @@
 	trackingIDSize   = 32
 	signingRoundSize = 8
 
-<<<<<<< HEAD
 	defaultMaxLiveSignatures = 1000
-=======
+
 	defaultMaxSignerTTL = time.Minute * 5
->>>>>>> 309f5667
 )