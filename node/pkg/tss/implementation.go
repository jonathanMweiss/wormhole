--- conflicted
+++ resolved
@@ -40,13 +40,8 @@
 	fp       party.FullParty
 
 	fpOutChan      chan tss.Message
-<<<<<<< HEAD
 	fpSigOutChan   chan *common.SignatureData // output inspected in fpListener.
 	sigOutChan     chan *common.SignatureData // actual sig output.
-=======
-	fpSigOutChan   chan *common.SignatureData
-	sigOutChan     chan *common.SignatureData
->>>>>>> 367e4595
 	messageOutChan chan Sendable
 	fpErrChannel   chan *tss.Error // used to log issues from the FullParty.
 
@@ -227,11 +222,7 @@
 		return nil
 	}
 
-<<<<<<< HEAD
 	if err == party.ErrNotInSigningCommittee { // no need to return error in this case.
-=======
-	if err == party.ErrNotInSigningCommittee {
->>>>>>> 367e4595
 		return nil
 	}
 
@@ -272,20 +263,13 @@
 		logger:          &zap.Logger{},
 		GuardianStorage: *storage,
 
-<<<<<<< HEAD
 		fpParams:  fpParams,
 		fp:        fp,
 		fpOutChan: make(chan tss.Message),
 		fpSigOutChan: make(chan *common.SignatureData, storage.MaxSimultaneousSignatures*
 			(numBroadcastsPerSignature+numUnicastsRounds*storage.Threshold)),
-		sigOutChan:      make(chan *common.SignatureData, storage.MaxSimultaneousSignatures),
-=======
-		fpParams:        fpParams,
-		fp:              fp,
-		fpOutChan:       make(chan tss.Message),
-		fpSigOutChan:    make(chan *common.SignatureData),
-		sigOutChan:      make(chan *common.SignatureData),
->>>>>>> 367e4595
+		sigOutChan: make(chan *common.SignatureData, storage.MaxSimultaneousSignatures),
+
 		fpErrChannel:    make(chan *tss.Error),
 		messageOutChan:  make(chan Sendable),
 		msgSerialNumber: 0,
@@ -367,27 +351,19 @@
 
 			return
 		case m := <-t.fpOutChan:
-<<<<<<< HEAD
 			t.handleFpOutput(m)
+
 		case err := <-t.fpErrChannel:
 			t.handleFpError(err)
+
 		case sig := <-t.fpSigOutChan:
 			t.handleFpSignature(sig)
+
 		case <-cleanUpTicker.C:
 			t.cleanup(maxTTL)
 		}
 	}
 }
-=======
-			tssMsg, err := t.intoSendable(m)
-			if err == nil {
-				sentMsgCntr.Inc()
-
-				select {
-				case t.messageOutChan <- tssMsg:
-				case <-t.ctx.Done():
-				}
->>>>>>> 367e4595
 
 func (t *Engine) handleFpSignature(sig *common.SignatureData) {
 	if sig == nil {
@@ -410,12 +386,12 @@
 		return
 	}
 
-<<<<<<< HEAD
 	trackid := err.TrackingId()
 
 	// if someone sent a message that caused an error -> we don't
 	// accept an override to that message, therefore, we can remove it, since it won't change.
 	t.sigCounter.remove(trackid)
+	inProgressSigs.Dec()
 
 	logErr(t.logger, &logableError{
 		fmt.Errorf("error in signing protocol: %w", err.Cause()),
@@ -432,19 +408,6 @@
 		select {
 		case t.messageOutChan <- tssMsg:
 		case <-t.ctx.Done():
-=======
-		case sig := <-t.fpSigOutChan:
-			sigProducedCntr.Inc()
-			inProgressSigs.Dec()
-
-			select {
-			case t.sigOutChan <- sig:
-			case <-t.ctx.Done():
-			}
-
-		case <-cleanUpTicker.C:
-			t.cleanup(maxTTL)
->>>>>>> 367e4595
 		}
 
 		return
@@ -636,15 +599,9 @@
 		return shouldEcho, nil
 	}
 
-<<<<<<< HEAD
 	deliveredMsgCntr.Inc() // only in Echo case.
 
 	if err := t.feedIncomingToFp(parsed); err != nil {
-=======
-	deliveredMsgCntr.Inc()
-
-	if err := t.fp.Update(parsed); err != nil {
->>>>>>> 367e4595
 		return shouldEcho, logableError{
 			fmt.Errorf("failed to update the full party: %w", err),
 			parsed.WireMsg().GetTrackingID(),
