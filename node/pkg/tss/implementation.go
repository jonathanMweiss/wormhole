--- conflicted
+++ resolved
@@ -126,12 +126,7 @@
 	return t.fp.AsyncRequestNewSignature(d)
 }
 
-<<<<<<< HEAD
-func NewReliableTSS(storage *GuardianStorage) (*Engine, error) {
-=======
-// TODO: get a signature output channel, so the guardian can listen to outputs from this tssEngine.
 func NewReliableTSS(storage *GuardianStorage) (ReliableTSS, error) {
->>>>>>> 104a912e
 	if storage == nil {
 		return nil, fmt.Errorf("the guardian's tss storage is nil")
 	}
@@ -159,27 +154,19 @@
 	t := &Engine{
 		ctx: nil,
 
-<<<<<<< HEAD
 		logger:          zap.Logger{},
 		GuardianStorage: *storage,
+
 		fp:              fp,
 		fpOutChan:       fpOutChan,
 		fpSigOutChan:    fpSigOutChan,
 		fpErrChannel:    fpErrChannel,
 		messageOutChan:  make(chan *gossipv1.GossipMessage),
-		started:         false,
 		msgSerialNumber: 0,
 		mtx:             &sync.Mutex{},
 		received:        map[digest]*broadcaststate{},
-=======
-		fp:           fp,
-		fpOutChan:    fpOutChan,
-		fpSigOutChan: fpSigOutChan,
-		fpErrChannel: fpErrChannel,
-
-		gossipOutChan: make(chan *gossipv1.GossipMessage),
-		started:       atomic.Uint32{}, // default value is 0
->>>>>>> 104a912e
+
+		started: atomic.Uint32{}, // default value is 0
 	}
 
 	return t, nil
@@ -230,7 +217,7 @@
 		case m := <-t.fpOutChan:
 			tssMsg, err := t.intoGossipMessage(m)
 			if err != nil {
-				continue
+				continue // TODO: log the error.
 			}
 
 			// todo: ensure someone listens to this channel.
