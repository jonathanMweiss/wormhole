package guardiand

import (
	"context"
	"fmt"
	"net"
	_ "net/http/pprof" // #nosec G108 we are using a custom router (`router := mux.NewRouter()`) and thus not automatically expose pprof.
	"os"
	"os/signal"
	"path"
	"runtime"
	"strings"
	"syscall"
	"time"

	"github.com/certusone/wormhole/node/pkg/tss"
	"github.com/certusone/wormhole/node/pkg/watchers"
	"github.com/certusone/wormhole/node/pkg/watchers/ibc"
	ethcrypto "github.com/ethereum/go-ethereum/crypto"

	"github.com/certusone/wormhole/node/pkg/watchers/cosmwasm"

	"github.com/certusone/wormhole/node/pkg/watchers/algorand"
	"github.com/certusone/wormhole/node/pkg/watchers/aptos"
	"github.com/certusone/wormhole/node/pkg/watchers/evm"
	"github.com/certusone/wormhole/node/pkg/watchers/near"
	"github.com/certusone/wormhole/node/pkg/watchers/solana"
	"github.com/certusone/wormhole/node/pkg/watchers/sui"
	"github.com/certusone/wormhole/node/pkg/wormconn"

	"github.com/certusone/wormhole/node/pkg/db"
	"github.com/certusone/wormhole/node/pkg/telemetry"
	"github.com/certusone/wormhole/node/pkg/version"
	"github.com/gagliardetto/solana-go/rpc"
	"go.uber.org/zap/zapcore"

	"github.com/certusone/wormhole/node/pkg/common"
	"github.com/certusone/wormhole/node/pkg/devnet"
	"github.com/certusone/wormhole/node/pkg/node"
	"github.com/certusone/wormhole/node/pkg/p2p"
	"github.com/certusone/wormhole/node/pkg/supervisor"
	promremotew "github.com/certusone/wormhole/node/pkg/telemetry/prom_remote_write"
	libp2p_crypto "github.com/libp2p/go-libp2p/core/crypto"
	"github.com/libp2p/go-libp2p/core/peer"
	"github.com/spf13/cobra"
	"github.com/wormhole-foundation/wormhole/sdk/vaa"
	"go.uber.org/zap"

	ipfslog "github.com/ipfs/go-log/v2"
)

var (
	p2pNetworkID *string
	p2pPort      *uint
	p2pBootstrap *string

	nodeKeyPath *string

	adminSocketPath      *string
	publicGRPCSocketPath *string

	dataDir *string

	statusAddr *string

	guardianKeyPath        *string
	tssGuardianStoragePath *string
	solanaContract         *string

	ethRPC      *string
	ethContract *string

	bscRPC      *string
	bscContract *string

	polygonRPC      *string
	polygonContract *string

	fantomRPC      *string
	fantomContract *string

	avalancheRPC      *string
	avalancheContract *string

	oasisRPC      *string
	oasisContract *string

	karuraRPC      *string
	karuraContract *string

	acalaRPC      *string
	acalaContract *string

	klaytnRPC      *string
	klaytnContract *string

	celoRPC      *string
	celoContract *string

	moonbeamRPC      *string
	moonbeamContract *string

	terraWS       *string
	terraLCD      *string
	terraContract *string

	terra2WS       *string
	terra2LCD      *string
	terra2Contract *string

	injectiveWS       *string
	injectiveLCD      *string
	injectiveContract *string

	xplaWS       *string
	xplaLCD      *string
	xplaContract *string

	gatewayWS       *string
	gatewayLCD      *string
	gatewayContract *string

	algorandIndexerRPC   *string
	algorandIndexerToken *string
	algorandAlgodRPC     *string
	algorandAlgodToken   *string
	algorandAppID        *uint64

	nearRPC      *string
	nearContract *string

	wormchainURL *string

	ibcWS             *string
	ibcLCD            *string
	ibcBlockHeightURL *string
	ibcContract       *string

	accountantContract      *string
	accountantWS            *string
	accountantCheckEnabled  *bool
	accountantKeyPath       *string
	accountantKeyPassPhrase *string

	accountantNttContract      *string
	accountantNttKeyPath       *string
	accountantNttKeyPassPhrase *string

	aptosRPC     *string
	aptosAccount *string
	aptosHandle  *string

	suiRPC           *string
	suiMoveEventType *string

	solanaRPC *string

	pythnetContract *string
	pythnetRPC      *string
	pythnetWS       *string

	arbitrumRPC      *string
	arbitrumContract *string

	optimismRPC      *string
	optimismContract *string

	baseRPC      *string
	baseContract *string

	scrollRPC      *string
	scrollContract *string

	mantleRPC      *string
	mantleContract *string

	blastRPC      *string
	blastContract *string

	xlayerRPC      *string
	xlayerContract *string

	lineaRPC      *string
	lineaContract *string

	berachainRPC      *string
	berachainContract *string

	snaxchainRPC      *string
	snaxchainContract *string

	unichainRPC      *string
	unichainContract *string

	sepoliaRPC      *string
	sepoliaContract *string

	holeskyRPC      *string
	holeskyContract *string

	arbitrumSepoliaRPC      *string
	arbitrumSepoliaContract *string

	baseSepoliaRPC      *string
	baseSepoliaContract *string

	optimismSepoliaRPC      *string
	optimismSepoliaContract *string

	polygonSepoliaRPC      *string
	polygonSepoliaContract *string

	logLevel                *string
	publicRpcLogDetailStr   *string
	publicRpcLogToTelemetry *bool

	unsafeDevMode *bool
	testnetMode   *bool
	nodeName      *string

	publicRPC *string
	publicWeb *string

	tlsHostname *string
	tlsProdEnv  *bool

	disableHeartbeatVerify *bool

	disableTelemetry *bool

	// Loki cloud logging parameters
	telemetryLokiURL *string

	// Prometheus remote write URL
	promRemoteURL *string

	chainGovernorEnabled      *bool
	governorFlowCancelEnabled *bool

	ccqEnabled           *bool
	ccqAllowedRequesters *string
	ccqP2pPort           *uint
	ccqP2pBootstrap      *string
	ccqAllowedPeers      *string
	ccqBackfillCache     *bool

	gatewayRelayerContract      *string
	gatewayRelayerKeyPath       *string
	gatewayRelayerKeyPassPhrase *string

	// This is the externally reachable address advertised over gossip for guardian p2p and ccq p2p.
	gossipAdvertiseAddress *string

	// env is the mode we are running in, Mainnet, Testnet or UnsafeDevnet.
	env common.Environment

	subscribeToVAAs *bool
)

func init() {
	p2pNetworkID = NodeCmd.Flags().String("network", "", "P2P network identifier (optional, overrides default for environment)")
	p2pPort = NodeCmd.Flags().Uint("port", p2p.DefaultPort, "P2P UDP listener port")
	p2pBootstrap = NodeCmd.Flags().String("bootstrap", "", "P2P bootstrap peers (optional for mainnet or testnet, overrides default, required for unsafeDevMode)")

	statusAddr = NodeCmd.Flags().String("statusAddr", "[::]:6060", "Listen address for status server (disabled if blank)")

	nodeKeyPath = NodeCmd.Flags().String("nodeKey", "", "Path to node key (will be generated if it doesn't exist)")

	adminSocketPath = NodeCmd.Flags().String("adminSocket", "", "Admin gRPC service UNIX domain socket path")
	publicGRPCSocketPath = NodeCmd.Flags().String("publicGRPCSocket", "", "Public gRPC service UNIX domain socket path")

	dataDir = NodeCmd.Flags().String("dataDir", "", "Data directory")

	guardianKeyPath = NodeCmd.Flags().String("guardianKey", "", "Path to guardian key (required)")
	solanaContract = NodeCmd.Flags().String("solanaContract", "", "Address of the Solana program (required)")

	ethRPC = node.RegisterFlagWithValidationOrFail(NodeCmd, "ethRPC", "Ethereum RPC URL", "ws://eth-devnet:8545", []string{"ws", "wss"})
	ethContract = NodeCmd.Flags().String("ethContract", "", "Ethereum contract address")

	bscRPC = node.RegisterFlagWithValidationOrFail(NodeCmd, "bscRPC", "Binance Smart Chain RPC URL", "ws://eth-devnet:8545", []string{"ws", "wss"})
	bscContract = NodeCmd.Flags().String("bscContract", "", "Binance Smart Chain contract address")

	polygonRPC = node.RegisterFlagWithValidationOrFail(NodeCmd, "polygonRPC", "Polygon RPC URL", "ws://eth-devnet:8545", []string{"ws", "wss"})
	polygonContract = NodeCmd.Flags().String("polygonContract", "", "Polygon contract address")

	avalancheRPC = node.RegisterFlagWithValidationOrFail(NodeCmd, "avalancheRPC", "Avalanche RPC URL", "ws://eth-devnet:8545", []string{"ws", "wss"})
	avalancheContract = NodeCmd.Flags().String("avalancheContract", "", "Avalanche contract address")

	oasisRPC = node.RegisterFlagWithValidationOrFail(NodeCmd, "oasisRPC", "Oasis RPC URL", "ws://eth-devnet:8545", []string{"ws", "wss"})
	oasisContract = NodeCmd.Flags().String("oasisContract", "", "Oasis contract address")

	fantomRPC = node.RegisterFlagWithValidationOrFail(NodeCmd, "fantomRPC", "Fantom Websocket RPC URL", "ws://eth-devnet:8545", []string{"ws", "wss"})
	fantomContract = NodeCmd.Flags().String("fantomContract", "", "Fantom contract address")

	karuraRPC = node.RegisterFlagWithValidationOrFail(NodeCmd, "karuraRPC", "Karura RPC URL", "ws://eth-devnet:8545", []string{"ws", "wss"})
	karuraContract = NodeCmd.Flags().String("karuraContract", "", "Karura contract address")

	acalaRPC = node.RegisterFlagWithValidationOrFail(NodeCmd, "acalaRPC", "Acala RPC URL", "ws://eth-devnet:8545", []string{"ws", "wss"})
	acalaContract = NodeCmd.Flags().String("acalaContract", "", "Acala contract address")

	klaytnRPC = node.RegisterFlagWithValidationOrFail(NodeCmd, "klaytnRPC", "Klaytn RPC URL", "ws://eth-devnet:8545", []string{"ws", "wss"})
	klaytnContract = NodeCmd.Flags().String("klaytnContract", "", "Klaytn contract address")

	celoRPC = node.RegisterFlagWithValidationOrFail(NodeCmd, "celoRPC", "Celo RPC URL", "ws://eth-devnet:8545", []string{"ws", "wss"})
	celoContract = NodeCmd.Flags().String("celoContract", "", "Celo contract address")

	moonbeamRPC = node.RegisterFlagWithValidationOrFail(NodeCmd, "moonbeamRPC", "Moonbeam RPC URL", "ws://eth-devnet:8545", []string{"ws", "wss"})
	moonbeamContract = NodeCmd.Flags().String("moonbeamContract", "", "Moonbeam contract address")

	terraWS = node.RegisterFlagWithValidationOrFail(NodeCmd, "terraWS", "Path to terrad root for websocket connection", "ws://terra-terrad:26657/websocket", []string{"ws", "wss"})
	terraLCD = node.RegisterFlagWithValidationOrFail(NodeCmd, "terraLCD", "Path to LCD service root for http calls", "http://terra-terrad:1317", []string{"http", "https"})
	terraContract = NodeCmd.Flags().String("terraContract", "", "Wormhole contract address on Terra blockchain")

	terra2WS = node.RegisterFlagWithValidationOrFail(NodeCmd, "terra2WS", "Path to terrad root for websocket connection", "ws://terra2-terrad:26657/websocket", []string{"ws", "wss"})
	terra2LCD = node.RegisterFlagWithValidationOrFail(NodeCmd, "terra2LCD", "Path to LCD service root for http calls", "http://terra2-terrad:1317", []string{"http", "https"})
	terra2Contract = NodeCmd.Flags().String("terra2Contract", "", "Wormhole contract address on Terra 2 blockchain")

	injectiveWS = node.RegisterFlagWithValidationOrFail(NodeCmd, "injectiveWS", "Path to root for Injective websocket connection", "ws://injective:26657/websocket", []string{"ws", "wss"})
	injectiveLCD = node.RegisterFlagWithValidationOrFail(NodeCmd, "injectiveLCD", "Path to LCD service root for Injective http calls", "http://injective:1317", []string{"http", "https"})
	injectiveContract = NodeCmd.Flags().String("injectiveContract", "", "Wormhole contract address on Injective blockchain")

	xplaWS = node.RegisterFlagWithValidationOrFail(NodeCmd, "xplaWS", "Path to root for XPLA websocket connection", "ws://xpla:26657/websocket", []string{"ws", "wss"})
	xplaLCD = node.RegisterFlagWithValidationOrFail(NodeCmd, "xplaLCD", "Path to LCD service root for XPLA http calls", "http://xpla:1317", []string{"http", "https"})
	xplaContract = NodeCmd.Flags().String("xplaContract", "", "Wormhole contract address on XPLA blockchain")

	gatewayWS = node.RegisterFlagWithValidationOrFail(NodeCmd, "gatewayWS", "Path to root for Gateway watcher websocket connection", "ws://wormchain:26657/websocket", []string{"ws", "wss"})
	gatewayLCD = node.RegisterFlagWithValidationOrFail(NodeCmd, "gatewayLCD", "Path to LCD service root for Gateway watcher http calls", "http://wormchain:1317", []string{"http", "https"})
	gatewayContract = NodeCmd.Flags().String("gatewayContract", "", "Wormhole contract address on Gateway blockchain")

	algorandIndexerRPC = node.RegisterFlagWithValidationOrFail(NodeCmd, "algorandIndexerRPC", "Algorand Indexer RPC URL", "http://algorand:8980", []string{"http", "https"})
	algorandIndexerToken = NodeCmd.Flags().String("algorandIndexerToken", "", "Algorand Indexer access token")
	algorandAlgodRPC = node.RegisterFlagWithValidationOrFail(NodeCmd, "algorandAlgodRPC", "Algorand Algod RPC URL", "http://algorand:4001", []string{"http", "https"})
	algorandAlgodToken = NodeCmd.Flags().String("algorandAlgodToken", "", "Algorand Algod access token")
	algorandAppID = NodeCmd.Flags().Uint64("algorandAppID", 0, "Algorand app id")

	nearRPC = node.RegisterFlagWithValidationOrFail(NodeCmd, "nearRPC", "Near RPC URL", "http://near:3030", []string{"http", "https"})
	nearContract = NodeCmd.Flags().String("nearContract", "", "Near contract")

	wormchainURL = node.RegisterFlagWithValidationOrFail(NodeCmd, "wormchainURL", "Wormhole-chain gRPC URL", "wormchain:9090", []string{""})

	ibcWS = node.RegisterFlagWithValidationOrFail(NodeCmd, "ibcWS", "Websocket used to listen to the IBC receiver smart contract on wormchain", "ws://wormchain:26657/websocket", []string{"ws", "wss"})
	ibcLCD = node.RegisterFlagWithValidationOrFail(NodeCmd, "ibcLCD", "Path to LCD service root for http calls", "http://wormchain:1317", []string{"http", "https"})
	ibcBlockHeightURL = node.RegisterFlagWithValidationOrFail(NodeCmd, "ibcBlockHeightURL", "Optional URL to query for the block height (generated from ibcWS if not specified)", "http://wormchain:1317", []string{"http", "https"})
	ibcContract = NodeCmd.Flags().String("ibcContract", "", "Address of the IBC smart contract on wormchain")

	accountantWS = node.RegisterFlagWithValidationOrFail(NodeCmd, "accountantWS", "Websocket used to listen to the accountant smart contract on wormchain", "http://wormchain:26657", []string{"http", "https"})
	accountantContract = NodeCmd.Flags().String("accountantContract", "", "Address of the accountant smart contract on wormchain")
	accountantKeyPath = NodeCmd.Flags().String("accountantKeyPath", "", "path to accountant private key for signing transactions")
	accountantKeyPassPhrase = NodeCmd.Flags().String("accountantKeyPassPhrase", "", "pass phrase used to unarmor the accountant key file")
	accountantCheckEnabled = NodeCmd.Flags().Bool("accountantCheckEnabled", false, "Should accountant be enforced on transfers")

	accountantNttContract = NodeCmd.Flags().String("accountantNttContract", "", "Address of the NTT accountant smart contract on wormchain")
	accountantNttKeyPath = NodeCmd.Flags().String("accountantNttKeyPath", "", "path to NTT accountant private key for signing transactions")
	accountantNttKeyPassPhrase = NodeCmd.Flags().String("accountantNttKeyPassPhrase", "", "pass phrase used to unarmor the NTT accountant key file")

	aptosRPC = node.RegisterFlagWithValidationOrFail(NodeCmd, "aptosRPC", "Aptos RPC URL", "http://aptos:8080", []string{"http", "https"})
	aptosAccount = NodeCmd.Flags().String("aptosAccount", "", "aptos account")
	aptosHandle = NodeCmd.Flags().String("aptosHandle", "", "aptos handle")

	suiRPC = node.RegisterFlagWithValidationOrFail(NodeCmd, "suiRPC", "Sui RPC URL", "http://sui:9000", []string{"http", "https"})
	suiMoveEventType = NodeCmd.Flags().String("suiMoveEventType", "", "Sui move event type for publish_message")

	solanaRPC = node.RegisterFlagWithValidationOrFail(NodeCmd, "solanaRPC", "Solana RPC URL (required)", "http://solana-devnet:8899", []string{"http", "https"})

	pythnetContract = NodeCmd.Flags().String("pythnetContract", "", "Address of the PythNet program (required)")
	pythnetRPC = node.RegisterFlagWithValidationOrFail(NodeCmd, "pythnetRPC", "PythNet RPC URL (required)", "http://pythnet.rpcpool.com", []string{"http", "https"})
	pythnetWS = node.RegisterFlagWithValidationOrFail(NodeCmd, "pythnetWS", "PythNet WS URL", "wss://pythnet.rpcpool.com", []string{"ws", "wss"})

	arbitrumRPC = node.RegisterFlagWithValidationOrFail(NodeCmd, "arbitrumRPC", "Arbitrum RPC URL", "ws://eth-devnet:8545", []string{"ws", "wss"})
	arbitrumContract = NodeCmd.Flags().String("arbitrumContract", "", "Arbitrum contract address")

	sepoliaRPC = node.RegisterFlagWithValidationOrFail(NodeCmd, "sepoliaRPC", "Sepolia RPC URL", "ws://eth-devnet:8545", []string{"ws", "wss"})
	sepoliaContract = NodeCmd.Flags().String("sepoliaContract", "", "Sepolia contract address")

	holeskyRPC = node.RegisterFlagWithValidationOrFail(NodeCmd, "holeskyRPC", "Holesky RPC URL", "ws://eth-devnet:8545", []string{"ws", "wss"})
	holeskyContract = NodeCmd.Flags().String("holeskyContract", "", "Holesky contract address")

	optimismRPC = node.RegisterFlagWithValidationOrFail(NodeCmd, "optimismRPC", "Optimism RPC URL", "ws://eth-devnet:8545", []string{"ws", "wss"})
	optimismContract = NodeCmd.Flags().String("optimismContract", "", "Optimism contract address")

	scrollRPC = node.RegisterFlagWithValidationOrFail(NodeCmd, "scrollRPC", "Scroll RPC URL", "ws://eth-devnet:8545", []string{"ws", "wss"})
	scrollContract = NodeCmd.Flags().String("scrollContract", "", "Scroll contract address")

	mantleRPC = node.RegisterFlagWithValidationOrFail(NodeCmd, "mantleRPC", "Mantle RPC URL", "ws://eth-devnet:8545", []string{"ws", "wss"})
	mantleContract = NodeCmd.Flags().String("mantleContract", "", "Mantle contract address")

	blastRPC = node.RegisterFlagWithValidationOrFail(NodeCmd, "blastRPC", "Blast RPC URL", "ws://eth-devnet:8545", []string{"ws", "wss"})
	blastContract = NodeCmd.Flags().String("blastContract", "", "Blast contract address")

	xlayerRPC = node.RegisterFlagWithValidationOrFail(NodeCmd, "xlayerRPC", "XLayer RPC URL", "ws://eth-devnet:8545", []string{"ws", "wss"})
	xlayerContract = NodeCmd.Flags().String("xlayerContract", "", "XLayer contract address")

	lineaRPC = node.RegisterFlagWithValidationOrFail(NodeCmd, "lineaRPC", "Linea RPC URL", "ws://eth-devnet:8545", []string{"ws", "wss"})
	lineaContract = NodeCmd.Flags().String("lineaContract", "", "Linea contract address")

	berachainRPC = node.RegisterFlagWithValidationOrFail(NodeCmd, "berachainRPC", "Berachain RPC URL", "ws://eth-devnet:8545", []string{"ws", "wss"})
	berachainContract = NodeCmd.Flags().String("berachainContract", "", "Berachain contract address")

	snaxchainRPC = node.RegisterFlagWithValidationOrFail(NodeCmd, "snaxchainRPC", "Snaxchain RPC URL", "ws://eth-devnet:8545", []string{"ws", "wss"})
	snaxchainContract = NodeCmd.Flags().String("snaxchainContract", "", "Snaxchain contract address")

	unichainRPC = node.RegisterFlagWithValidationOrFail(NodeCmd, "unichainRPC", "Unichain RPC URL", "ws://eth-devnet:8545", []string{"ws", "wss"})
	unichainContract = NodeCmd.Flags().String("unichainContract", "", "Unichain contract address")

	baseRPC = node.RegisterFlagWithValidationOrFail(NodeCmd, "baseRPC", "Base RPC URL", "ws://eth-devnet:8545", []string{"ws", "wss"})
	baseContract = NodeCmd.Flags().String("baseContract", "", "Base contract address")

	arbitrumSepoliaRPC = node.RegisterFlagWithValidationOrFail(NodeCmd, "arbitrumSepoliaRPC", "Arbitrum on Sepolia RPC URL", "ws://eth-devnet:8545", []string{"ws", "wss"})
	arbitrumSepoliaContract = NodeCmd.Flags().String("arbitrumSepoliaContract", "", "Arbitrum on Sepolia contract address")

	baseSepoliaRPC = node.RegisterFlagWithValidationOrFail(NodeCmd, "baseSepoliaRPC", "Base on Sepolia RPC URL", "ws://eth-devnet:8545", []string{"ws", "wss"})
	baseSepoliaContract = NodeCmd.Flags().String("baseSepoliaContract", "", "Base on Sepolia contract address")

	optimismSepoliaRPC = node.RegisterFlagWithValidationOrFail(NodeCmd, "optimismSepoliaRPC", "Optimism on Sepolia RPC URL", "ws://eth-devnet:8545", []string{"ws", "wss"})
	optimismSepoliaContract = NodeCmd.Flags().String("optimismSepoliaContract", "", "Optimism on Sepolia contract address")

	polygonSepoliaRPC = node.RegisterFlagWithValidationOrFail(NodeCmd, "polygonSepoliaRPC", "Polygon on Sepolia RPC URL", "ws://eth-devnet:8545", []string{"ws", "wss"})
	polygonSepoliaContract = NodeCmd.Flags().String("polygonSepoliaContract", "", "Polygon on Sepolia contract address")

	logLevel = NodeCmd.Flags().String("logLevel", "info", "Logging level (debug, info, warn, error, dpanic, panic, fatal)")
	publicRpcLogDetailStr = NodeCmd.Flags().String("publicRpcLogDetail", "full", "The detail with which public RPC requests shall be logged (none=no logging, minimal=only log gRPC methods, full=log gRPC method, payload (up to 200 bytes) and user agent (up to 200 bytes))")
	publicRpcLogToTelemetry = NodeCmd.Flags().Bool("logPublicRpcToTelemetry", true, "whether or not to include publicRpc request logs in telemetry")

	unsafeDevMode = NodeCmd.Flags().Bool("unsafeDevMode", false, "Launch node in unsafe, deterministic devnet mode")
	testnetMode = NodeCmd.Flags().Bool("testnetMode", false, "Launch node in testnet mode (enables testnet-only features)")
	nodeName = NodeCmd.Flags().String("nodeName", "", "Node name to announce in gossip heartbeats")

	publicRPC = NodeCmd.Flags().String("publicRPC", "", "Listen address for public gRPC interface")
	publicWeb = NodeCmd.Flags().String("publicWeb", "", "Listen address for public REST and gRPC Web interface")

	tlsHostname = NodeCmd.Flags().String("tlsHostname", "", "If set, serve publicWeb as TLS with this hostname using Let's Encrypt")
	tlsProdEnv = NodeCmd.Flags().Bool("tlsProdEnv", false,
		"Use the production Let's Encrypt environment instead of staging")

	disableHeartbeatVerify = NodeCmd.Flags().Bool("disableHeartbeatVerify", false,
		"Disable heartbeat signature verification (useful during network startup)")
	disableTelemetry = NodeCmd.Flags().Bool("disableTelemetry", false,
		"Disable telemetry")

	telemetryLokiURL = NodeCmd.Flags().String("telemetryLokiURL", "", "Loki cloud logging URL")

	promRemoteURL = NodeCmd.Flags().String("promRemoteURL", "", "Prometheus remote write URL (Grafana)")

	chainGovernorEnabled = NodeCmd.Flags().Bool("chainGovernorEnabled", false, "Run the chain governor")
	governorFlowCancelEnabled = NodeCmd.Flags().Bool("governorFlowCancelEnabled", false, "Enable flow cancel on the governor")

	ccqEnabled = NodeCmd.Flags().Bool("ccqEnabled", false, "Enable cross chain query support")
	ccqAllowedRequesters = NodeCmd.Flags().String("ccqAllowedRequesters", "", "Comma separated list of signers allowed to submit cross chain queries")
	ccqP2pPort = NodeCmd.Flags().Uint("ccqP2pPort", 8996, "CCQ P2P UDP listener port")
	ccqP2pBootstrap = NodeCmd.Flags().String("ccqP2pBootstrap", "", "CCQ P2P bootstrap peers (optional for mainnet or testnet, overrides default, required for unsafeDevMode)")
	ccqAllowedPeers = NodeCmd.Flags().String("ccqAllowedPeers", "", "CCQ allowed P2P peers (comma-separated)")
	ccqBackfillCache = NodeCmd.Flags().Bool("ccqBackfillCache", true, "Should EVM chains backfill CCQ timestamp cache on startup")
	gossipAdvertiseAddress = NodeCmd.Flags().String("gossipAdvertiseAddress", "", "External IP to advertize on Guardian and CCQ p2p (use if behind a NAT or running in k8s)")

	gatewayRelayerContract = NodeCmd.Flags().String("gatewayRelayerContract", "", "Address of the smart contract on wormchain to receive relayed VAAs")
	gatewayRelayerKeyPath = NodeCmd.Flags().String("gatewayRelayerKeyPath", "", "Path to gateway relayer private key for signing transactions")
	gatewayRelayerKeyPassPhrase = NodeCmd.Flags().String("gatewayRelayerKeyPassPhrase", "", "Pass phrase used to unarmor the gateway relayer key file")

	subscribeToVAAs = NodeCmd.Flags().Bool("subscribeToVAAs", false, "Guardiand should subscribe to incoming signed VAAs, set to true if running a public RPC node")
}

var (
	rootCtx       context.Context
	rootCtxCancel context.CancelFunc
)

var (
	configFilename = "guardiand"
	configPath     = "node/config"
	envPrefix      = "GUARDIAND"
)

// "Why would anyone do this?" are famous last words.
//
// We already forcibly override RPC URLs and keys in dev mode to prevent security
// risks from operator error, but an extra warning won't hurt.
const devwarning = `
        +++++++++++++++++++++++++++++++++++++++++++++++++++
        |   NODE IS RUNNING IN INSECURE DEVELOPMENT MODE  |
        |                                                 |
        |      Do not use --unsafeDevMode in prod.        |
        +++++++++++++++++++++++++++++++++++++++++++++++++++

`

// NodeCmd represents the node command
var NodeCmd = &cobra.Command{
	Use:               "node",
	Short:             "Run the guardiand node",
	PersistentPreRunE: initConfig,
	Run:               runNode,
}

// This variable may be overridden by the -X linker flag to "dev" in which case
// we enforce the --unsafeDevMode flag. Only development binaries/docker images
// are distributed. Production binaries are required to be built from source by
// guardians to reduce risk from a compromised builder.
var Build = "prod"

// initConfig initializes the file configuration.
func initConfig(cmd *cobra.Command, args []string) error {
	return node.InitFileConfig(cmd, node.ConfigOptions{
		FilePath:  configPath,
		FileName:  configFilename,
		EnvPrefix: envPrefix,
	})
}

func runNode(cmd *cobra.Command, args []string) {
	if *unsafeDevMode && *testnetMode {
		fmt.Println("Cannot be in unsafeDevMode and testnetMode at the same time.")
	}

	// Determine execution mode
	if *unsafeDevMode {
		env = common.UnsafeDevNet
	} else if *testnetMode {
		env = common.TestNet
	} else {
		env = common.MainNet
	}

	if Build == "dev" && env != common.UnsafeDevNet {
		fmt.Println("This is a development build. --unsafeDevMode must be enabled.")
		os.Exit(1)
	}

	if env == common.UnsafeDevNet {
		fmt.Print(devwarning)
	}

	if env != common.MainNet {
		fmt.Println("Not locking in memory.")
	} else {
		common.LockMemory()
	}

	common.SetRestrictiveUmask()

	// Refuse to run as root in production mode.
	if env != common.UnsafeDevNet && os.Geteuid() == 0 {
		fmt.Println("can't run as uid 0")
		os.Exit(1)
	}

	// Set up logging. The go-log zap wrapper that libp2p uses is compatible with our
	// usage of zap in supervisor, which is nice.
	lvl, err := ipfslog.LevelFromString(*logLevel)
	if err != nil {
		fmt.Println("Invalid log level")
		os.Exit(1)
	}

	if !(*chainGovernorEnabled) && *governorFlowCancelEnabled {
		fmt.Println("Flow cancel can only be enabled when the governor is enabled")
		os.Exit(1)
	}

	logger := zap.New(zapcore.NewCore(
		consoleEncoder{zapcore.NewConsoleEncoder(
			zap.NewDevelopmentEncoderConfig())},
		zapcore.AddSync(zapcore.Lock(os.Stderr)),
		zap.NewAtomicLevelAt(zapcore.Level(lvl))))

	if env == common.UnsafeDevNet {
		// Use the hostname as nodeName. For production, we don't want to do this to
		// prevent accidentally leaking sensitive hostnames.
		hostname, err := os.Hostname()
		if err != nil {
			panic(err)
		}
		*nodeName = hostname

		// Put node name into the log for development.
		logger = logger.Named(*nodeName)
	}

	// Override the default go-log config, which uses a magic environment variable.
	ipfslog.SetAllLoggers(lvl)

	// In devnet mode, we automatically set a number of flags that rely on deterministic keys.
	if env == common.UnsafeDevNet {
		g0key, err := peer.IDFromPrivateKey(devnet.DeterministicP2PPrivKeyByIndex(0))
		if err != nil {
			panic(err)
		}

		// Use the first guardian node as bootstrap
		if *p2pBootstrap == "" {
			*p2pBootstrap = fmt.Sprintf("/dns4/guardian-0.guardian/udp/%d/quic/p2p/%s", *p2pPort, g0key.String())
		}
		if *ccqP2pBootstrap == "" {
			*ccqP2pBootstrap = fmt.Sprintf("/dns4/guardian-0.guardian/udp/%d/quic/p2p/%s", *ccqP2pPort, g0key.String())
		}
		if *p2pNetworkID == "" {
			*p2pNetworkID = p2p.GetNetworkId(env)
		}
	} else { // Mainnet or Testnet.
		// If the network parameters are not specified, use the defaults. Log a warning if they are specified since we want to discourage this.
		// Note that we don't want to prevent it, to allow for network upgrade testing.
		if *p2pNetworkID == "" {
			*p2pNetworkID = p2p.GetNetworkId(env)
		} else {
			logger.Warn("overriding default p2p network ID", zap.String("p2pNetworkID", *p2pNetworkID))
		}
		if *p2pBootstrap == "" {
			*p2pBootstrap, err = p2p.GetBootstrapPeers(env)
			if err != nil {
				logger.Fatal("failed to determine p2p bootstrap peers", zap.String("env", string(env)), zap.Error(err))
			}
		} else {
			logger.Warn("overriding default p2p bootstrap peers", zap.String("p2pBootstrap", *p2pBootstrap))
		}
		if *ccqP2pBootstrap == "" {
			*ccqP2pBootstrap, err = p2p.GetCcqBootstrapPeers(env)
			if err != nil {
				logger.Fatal("failed to determine ccq bootstrap peers", zap.String("env", string(env)), zap.Error(err))
			}
		} else {
			logger.Warn("overriding default ccq bootstrap peers", zap.String("ccqP2pBootstrap", *ccqP2pBootstrap))
		}
	}

	// Verify flags

	if *nodeName == "" {
		logger.Fatal("Please specify --nodeName")
	}
	if *nodeKeyPath == "" && env != common.UnsafeDevNet { // In devnet mode, keys are deterministically generated.
		logger.Fatal("Please specify --nodeKey")
	}
	if *guardianKeyPath == "" {
		logger.Fatal("Please specify --guardianKey")
	}
	if *adminSocketPath == "" {
		logger.Fatal("Please specify --adminSocket")
	}
	if *adminSocketPath == *publicGRPCSocketPath {
		logger.Fatal("--adminSocket must not equal --publicGRPCSocket")
	}
	if (*publicRPC != "" || *publicWeb != "") && *publicGRPCSocketPath == "" {
		logger.Fatal("If either --publicRPC or --publicWeb is specified, --publicGRPCSocket must also be specified")
	}
	if *dataDir == "" {
		logger.Fatal("Please specify --dataDir")
	}

	// Ethereum is required since we use it to get the guardian set. All other chains are optional.
	if *ethRPC == "" {
		logger.Fatal("Please specify --ethRPC")
	}

	// In devnet mode, we generate a deterministic guardian key and write it to disk.
	if env == common.UnsafeDevNet {
		err := devnet.GenerateAndStoreDevnetGuardianKey(*guardianKeyPath)
		if err != nil {
			logger.Fatal("failed to generate devnet guardian key", zap.Error(err))
		}
	}

	// Load guardian key
	gk, err := common.LoadGuardianKey(*guardianKeyPath, env == common.UnsafeDevNet)
	if err != nil {
		logger.Fatal("failed to load guardian key", zap.Error(err))
	}

	logger.Info("Loaded guardian key", zap.String(
		"address", ethcrypto.PubkeyToAddress(gk.PublicKey).String()))

	// Load p2p private key
	var p2pKey libp2p_crypto.PrivKey
	if env == common.UnsafeDevNet {
		idx, err := devnet.GetDevnetIndex()
		if err != nil {
			logger.Fatal("Failed to parse hostname - are we running in devnet?")
		}
		p2pKey = devnet.DeterministicP2PPrivKeyByIndex(int64(idx))

		if idx != 0 {
			firstGuardianName, err := devnet.GetFirstGuardianNameFromBootstrapPeers(*p2pBootstrap)
			if err != nil {
				logger.Fatal("failed to get first guardian name from bootstrap peers", zap.String("bootstrapPeers", *p2pBootstrap), zap.Error(err))
			}
			// try to connect to guardian-0
			for {
				_, err := net.LookupIP(firstGuardianName)
				if err == nil {
					break
				}
				logger.Info(fmt.Sprintf("Error resolving %s. Trying again...", firstGuardianName))
				time.Sleep(time.Second)
			}
			// TODO this is a hack. If this is not the bootstrap Guardian, we wait 10s such that the bootstrap Guardian has enough time to start.
			// This may no longer be necessary because now the p2p.go ensures that it can connect to at least one bootstrap peer and will
			// exit the whole guardian if it is unable to. Sleeping here for a bit may reduce overall startup time by preventing unnecessary restarts, though.
			logger.Info("This is not a bootstrap Guardian. Waiting another 10 seconds for the bootstrap guardian to come online.")
			time.Sleep(time.Second * 10)
		}
	} else {
		p2pKey, err = common.GetOrCreateNodeKey(logger, *nodeKeyPath)
		if err != nil {
			logger.Fatal("Failed to load node key", zap.Error(err))
		}
	}

	// Set up telemetry if it is enabled. We can't do this until we have the p2p key and the guardian key.
	// Telemetry is enabled by default in mainnet/testnet. In devnet it is disabled by default.
	usingLoki := *telemetryLokiURL != ""
	if !*disableTelemetry && (env != common.UnsafeDevNet || (env == common.UnsafeDevNet && usingLoki)) {
		if !usingLoki {
			logger.Fatal("Please specify --telemetryLokiURL or set --disableTelemetry=false")
		}

		// Get libp2p peer ID from private key
		pk := p2pKey.GetPublic()
		peerID, err := peer.IDFromPublicKey(pk)
		if err != nil {
			logger.Fatal("Failed to get peer ID from private key", zap.Error(err))
		}

		labels := map[string]string{
			"node_name":     *nodeName,
			"node_key":      peerID.String(),
			"guardian_addr": ethcrypto.PubkeyToAddress(gk.PublicKey).String(),
			"network":       *p2pNetworkID,
			"version":       version.Version(),
		}

		skipPrivateLogs := !*publicRpcLogToTelemetry

		var tm *telemetry.Telemetry
		if usingLoki {
			logger.Info("Using Loki telemetry logger",
				zap.String("publicRpcLogDetail", *publicRpcLogDetailStr),
				zap.Bool("logPublicRpcToTelemetry", *publicRpcLogToTelemetry))

			tm, err = telemetry.NewLokiCloudLogger(context.Background(), logger, *telemetryLokiURL, "wormhole", skipPrivateLogs, labels)
			if err != nil {
				logger.Fatal("Failed to initialize telemetry", zap.Error(err))
			}
		}

		defer tm.Close()
		logger = tm.WrapLogger(logger) // Wrap logger with telemetry logger
	}

	// Validate the args for all the EVM chains. The last flag indicates if the chain is allowed in mainnet.
	*ethContract = checkEvmArgs(logger, *ethRPC, *ethContract, "eth", true)
	*bscContract = checkEvmArgs(logger, *bscRPC, *bscContract, "bsc", true)
	*polygonContract = checkEvmArgs(logger, *polygonRPC, *polygonContract, "polygon", true)
	*avalancheContract = checkEvmArgs(logger, *avalancheRPC, *avalancheContract, "avalanche", true)
	*oasisContract = checkEvmArgs(logger, *oasisRPC, *oasisContract, "oasis", true)
	*fantomContract = checkEvmArgs(logger, *fantomRPC, *fantomContract, "fantom", true)
	*karuraContract = checkEvmArgs(logger, *karuraRPC, *karuraContract, "karura", true)
	*acalaContract = checkEvmArgs(logger, *acalaRPC, *acalaContract, "acala", true)
	*klaytnContract = checkEvmArgs(logger, *klaytnRPC, *klaytnContract, "klaytn", true)
	*celoContract = checkEvmArgs(logger, *celoRPC, *celoContract, "celo", true)
	*moonbeamContract = checkEvmArgs(logger, *moonbeamRPC, *moonbeamContract, "moonbeam", true)
	*arbitrumContract = checkEvmArgs(logger, *arbitrumRPC, *arbitrumContract, "arbitrum", true)
	*optimismContract = checkEvmArgs(logger, *optimismRPC, *optimismContract, "optimism", true)
	*baseContract = checkEvmArgs(logger, *baseRPC, *baseContract, "base", true)
	*scrollContract = checkEvmArgs(logger, *scrollRPC, *scrollContract, "scroll", true)
	*mantleContract = checkEvmArgs(logger, *mantleRPC, *mantleContract, "mantle", true)
	*blastContract = checkEvmArgs(logger, *blastRPC, *blastContract, "blast", true)
	*xlayerContract = checkEvmArgs(logger, *xlayerRPC, *xlayerContract, "xlayer", true)
	*lineaContract = checkEvmArgs(logger, *lineaRPC, *lineaContract, "linea", true)
	*berachainContract = checkEvmArgs(logger, *berachainRPC, *berachainContract, "berachain", false)
	*snaxchainContract = checkEvmArgs(logger, *snaxchainRPC, *snaxchainContract, "snaxchain", true)
	*unichainContract = checkEvmArgs(logger, *unichainRPC, *unichainContract, "unichain", false)

	// These chains will only ever be testnet / devnet.
	*sepoliaContract = checkEvmArgs(logger, *sepoliaRPC, *sepoliaContract, "sepolia", false)
	*arbitrumSepoliaContract = checkEvmArgs(logger, *arbitrumSepoliaRPC, *arbitrumSepoliaContract, "arbitrumSepolia", false)
	*baseSepoliaContract = checkEvmArgs(logger, *baseSepoliaRPC, *baseSepoliaContract, "baseSepolia", false)
	*optimismSepoliaContract = checkEvmArgs(logger, *optimismSepoliaRPC, *optimismSepoliaContract, "optimismSepolia", false)
	*holeskyContract = checkEvmArgs(logger, *holeskyRPC, *holeskyContract, "holesky", false)
	*polygonSepoliaContract = checkEvmArgs(logger, *polygonSepoliaRPC, *polygonSepoliaContract, "polygonSepolia", false)

	if !argsConsistent([]string{*solanaContract, *solanaRPC}) {
		logger.Fatal("Both --solanaContract and --solanaRPC must be set or both unset")
	}

	if !argsConsistent([]string{*pythnetContract, *pythnetRPC, *pythnetWS}) {
		logger.Fatal("Either --pythnetContract, --pythnetRPC and --pythnetWS must all be set or all unset")
	}

	if !argsConsistent([]string{*terraContract, *terraWS, *terraLCD}) {
		logger.Fatal("Either --terraContract, --terraWS and --terraLCD must all be set or all unset")
	}

	if !argsConsistent([]string{*terra2Contract, *terra2WS, *terra2LCD}) {
		logger.Fatal("Either --terra2Contract, --terra2WS and --terra2LCD must all be set or all unset")
	}

	if !argsConsistent([]string{*injectiveContract, *injectiveWS, *injectiveLCD}) {
		logger.Fatal("Either --injectiveContract, --injectiveWS and --injectiveLCD must all be set or all unset")
	}

	if !argsConsistent([]string{*algorandIndexerRPC, *algorandAlgodRPC, *algorandAlgodToken}) {
		logger.Fatal("Either --algorandIndexerRPC, --algorandAlgodRPC and --algorandAlgodToken must all be set or all unset")
	}

	if *algorandIndexerRPC != "" {
		if *algorandAppID == 0 {
			logger.Fatal("If --algorandIndexerRPC is set, --algorandAppID must be set")
		}
	} else if *algorandAppID != 0 {
		logger.Fatal("If --algorandIndexerRPC is not set, --algorandAppID may not be set")
	}

	if !argsConsistent([]string{*nearContract, *nearRPC}) {
		logger.Fatal("Both --nearContract and --nearRPC must be set or both unset")
	}

	if !argsConsistent([]string{*xplaContract, *xplaWS, *xplaLCD}) {
		logger.Fatal("Either --xplaContract, --xplaWS and --xplaLCD must all be set or all unset")
	}

	if !argsConsistent([]string{*aptosAccount, *aptosRPC, *aptosHandle}) {
		logger.Fatal("Either --aptosAccount, --aptosRPC and --aptosHandle must all be set or all unset")
	}

	if !argsConsistent([]string{*suiRPC, *suiMoveEventType}) {
		logger.Fatal("Either --suiRPC and --suiMoveEventType must all be set or all unset")
	}

	if !argsConsistent([]string{*gatewayContract, *gatewayWS, *gatewayLCD}) {
		logger.Fatal("Either --gatewayContract, --gatewayWS and --gatewayLCD must all be set or all unset")
	}

	var publicRpcLogDetail common.GrpcLogDetail
	switch *publicRpcLogDetailStr {
	case "none":
		publicRpcLogDetail = common.GrpcLogDetailNone
	case "minimal":
		publicRpcLogDetail = common.GrpcLogDetailMinimal
	case "full":
		publicRpcLogDetail = common.GrpcLogDetailFull
	default:
		logger.Fatal("--publicRpcLogDetail should be one of (none, minimal, full)")
	}

	// Complain about Infura on mainnet.
	//
	// As it turns out, Infura has a bug where it would sometimes incorrectly round
	// block timestamps, which causes consensus issues - the timestamp is part of
	// the VAA and nodes using Infura would sometimes derive an incorrect VAA,
	// accidentally attacking the network by signing a conflicting VAA.
	//
	// Node operators do not usually rely on Infura in the first place - doing
	// so is insecure, since nodes blindly trust the connected nodes to verify
	// on-chain message proofs. However, node operators sometimes used
	// Infura during migrations where their primary node was offline, causing
	// the aforementioned consensus oddities which were eventually found to
	// be Infura-related. This is generally to the detriment of network security
	// and a judgement call made by individual operators. In the case of Infura,
	// we know it's actively dangerous so let's make an opinionated argument.
	//
	// Insert "I'm a sign, not a cop" meme.
	//
	if strings.Contains(*ethRPC, "mainnet.infura.io") ||
		strings.Contains(*polygonRPC, "polygon-mainnet.infura.io") {
		logger.Fatal("Infura is known to send incorrect blocks - please use your own nodes")
	}

<<<<<<< HEAD
	// In devnet mode, we generate a deterministic guardian key and write it to disk.
	if env == common.UnsafeDevNet {
		err := devnet.GenerateAndStoreDevnetGuardianKey(*guardianKeyPath)
		if err != nil {
			logger.Fatal("failed to generate devnet guardian key", zap.Error(err))
		}
	}

	// Database
	db := db.OpenDb(logger, dataDir)
	defer db.Close()

	// Guardian key
	gk, err := common.LoadGuardianKey(*guardianKeyPath, env == common.UnsafeDevNet)
	if err != nil {
		logger.Fatal("failed to load guardian key", zap.Error(err))
	}

	logger.Info("Loaded guardian key", zap.String(
		"address", ethcrypto.PubkeyToAddress(gk.PublicKey).String()))

	tssGuardianStorage, err := tss.NewGuardianStorageFromFile(*tssGuardianStoragePath)
	if err != nil {
		logger.Fatal("failed to load the guardian's threshold signature scheme's storage", zap.Error(err))
	}
	logger.Info("Loaded the guardian's threshold signature scheme's storage")

	// Load p2p private key
	var p2pKey libp2p_crypto.PrivKey
	if env == common.UnsafeDevNet {
		idx, err := devnet.GetDevnetIndex()
		if err != nil {
			logger.Fatal("Failed to parse hostname - are we running in devnet?")
		}
		p2pKey = devnet.DeterministicP2PPrivKeyByIndex(int64(idx))

		if idx != 0 {
			firstGuardianName, err := devnet.GetFirstGuardianNameFromBootstrapPeers(*p2pBootstrap)
			if err != nil {
				logger.Fatal("failed to get first guardian name from bootstrap peers", zap.String("bootstrapPeers", *p2pBootstrap), zap.Error(err))
			}
			// try to connect to guardian-0
			for {
				_, err := net.LookupIP(firstGuardianName)
				if err == nil {
					break
				}
				logger.Info(fmt.Sprintf("Error resolving %s. Trying again...", firstGuardianName))
				time.Sleep(time.Second)
			}
			// TODO this is a hack. If this is not the bootstrap Guardian, we wait 10s such that the bootstrap Guardian has enough time to start.
			// This may no longer be necessary because now the p2p.go ensures that it can connect to at least one bootstrap peer and will
			// exit the whole guardian if it is unable to. Sleeping here for a bit may reduce overall startup time by preventing unnecessary restarts, though.
			logger.Info("This is not a bootstrap Guardian. Waiting another 10 seconds for the bootstrap guardian to come online.")
			time.Sleep(time.Second * 10)
		}
	} else {
		p2pKey, err = common.GetOrCreateNodeKey(logger, *nodeKeyPath)
		if err != nil {
			logger.Fatal("Failed to load node key", zap.Error(err))
		}
	}

=======
>>>>>>> a0dd60f8
	rpcMap := make(map[string]string)
	rpcMap["acalaRPC"] = *acalaRPC
	rpcMap["accountantWS"] = *accountantWS
	rpcMap["algorandIndexerRPC"] = *algorandIndexerRPC
	rpcMap["algorandAlgodRPC"] = *algorandAlgodRPC
	rpcMap["aptosRPC"] = *aptosRPC
	rpcMap["arbitrumRPC"] = *arbitrumRPC
	rpcMap["avalancheRPC"] = *avalancheRPC
	rpcMap["baseRPC"] = *baseRPC
	rpcMap["berachainRPC"] = *berachainRPC
	rpcMap["blastRPC"] = *blastRPC
	rpcMap["bscRPC"] = *bscRPC
	rpcMap["celoRPC"] = *celoRPC
	rpcMap["ethRPC"] = *ethRPC
	rpcMap["fantomRPC"] = *fantomRPC
	rpcMap["ibcBlockHeightURL"] = *ibcBlockHeightURL
	rpcMap["ibcLCD"] = *ibcLCD
	rpcMap["ibcWS"] = *ibcWS
	rpcMap["injectiveLCD"] = *injectiveLCD
	rpcMap["injectiveWS"] = *injectiveWS
	rpcMap["karuraRPC"] = *karuraRPC
	rpcMap["klaytnRPC"] = *klaytnRPC
	rpcMap["lineaRPC"] = *lineaRPC
	rpcMap["mantleRPC"] = *mantleRPC
	rpcMap["moonbeamRPC"] = *moonbeamRPC
	rpcMap["nearRPC"] = *nearRPC
	rpcMap["oasisRPC"] = *oasisRPC
	rpcMap["optimismRPC"] = *optimismRPC
	rpcMap["polygonRPC"] = *polygonRPC
	rpcMap["pythnetRPC"] = *pythnetRPC
	rpcMap["pythnetWS"] = *pythnetWS
	if env == common.TestNet {
		rpcMap["sepoliaRPC"] = *sepoliaRPC
		rpcMap["holeskyRPC"] = *holeskyRPC
		rpcMap["arbitrumSepoliaRPC"] = *arbitrumSepoliaRPC
		rpcMap["baseSepoliaRPC"] = *baseSepoliaRPC
		rpcMap["optimismSepoliaRPC"] = *optimismSepoliaRPC
		rpcMap["polygonSepoliaRPC"] = *polygonSepoliaRPC
	}
	rpcMap["scrollRPC"] = *scrollRPC
	rpcMap["solanaRPC"] = *solanaRPC
	rpcMap["snaxchainRPC"] = *snaxchainRPC
	rpcMap["suiRPC"] = *suiRPC
	rpcMap["terraWS"] = *terraWS
	rpcMap["terraLCD"] = *terraLCD
	rpcMap["terra2WS"] = *terra2WS
	rpcMap["terra2LCD"] = *terra2LCD
	rpcMap["unichainRPC"] = *unichainRPC
	rpcMap["gatewayWS"] = *gatewayWS
	rpcMap["gatewayLCD"] = *gatewayLCD
	rpcMap["wormchainURL"] = *wormchainURL
	rpcMap["xlayerRPC"] = *xlayerRPC
	rpcMap["xplaWS"] = *xplaWS
	rpcMap["xplaLCD"] = *xplaLCD

	for _, ibcChain := range ibc.Chains {
		rpcMap[ibcChain.String()] = "IBC"
	}

	// Node's main lifecycle context.
	rootCtx, rootCtxCancel = context.WithCancel(context.Background())
	defer rootCtxCancel()

	// Handle SIGTERM
	sigterm := make(chan os.Signal, 1)
	signal.Notify(sigterm, syscall.SIGTERM)
	go func() {
		<-sigterm
		logger.Info("Received sigterm. exiting.")
		rootCtxCancel()
	}()

	// log golang version
	logger.Info("golang version", zap.String("golang_version", runtime.Version()))

	// Redirect ipfs logs to plain zap
	ipfslog.SetPrimaryCore(logger.Core())

	// Database
	db := db.OpenDb(logger.With(zap.String("component", "badgerDb")), dataDir)
	defer db.Close()

	wormchainId := "wormchain"
	if env == common.TestNet {
		wormchainId = "wormchain-testnet-0"
	}

	var accountantWormchainConn, accountantNttWormchainConn *wormconn.ClientConn
	if *accountantContract != "" {
		if *wormchainURL == "" {
			logger.Fatal("if accountantContract is specified, wormchainURL is required", zap.String("component", "gacct"))
		}

		if *accountantKeyPath == "" {
			logger.Fatal("if accountantContract is specified, accountantKeyPath is required", zap.String("component", "gacct"))
		}

		if *accountantKeyPassPhrase == "" {
			logger.Fatal("if accountantContract is specified, accountantKeyPassPhrase is required", zap.String("component", "gacct"))
		}

		keyPathName := *accountantKeyPath
		if env == common.UnsafeDevNet {
			idx, err := devnet.GetDevnetIndex()
			if err != nil {
				logger.Fatal("failed to get devnet index", zap.Error(err), zap.String("component", "gacct"))
			}
			keyPathName = fmt.Sprint(*accountantKeyPath, idx)
		}

		wormchainKey, err := wormconn.LoadWormchainPrivKey(keyPathName, *accountantKeyPassPhrase)
		if err != nil {
			logger.Fatal("failed to load accountant private key", zap.Error(err), zap.String("component", "gacct"))
		}

		// Connect to wormchain for the accountant.
		logger.Info("Connecting to wormchain for accountant", zap.String("wormchainURL", *wormchainURL), zap.String("keyPath", keyPathName), zap.String("component", "gacct"))
		accountantWormchainConn, err = wormconn.NewConn(rootCtx, *wormchainURL, wormchainKey, wormchainId)
		if err != nil {
			logger.Fatal("failed to connect to wormchain for accountant", zap.Error(err), zap.String("component", "gacct"))
		}
	}

	// If the NTT accountant is enabled, create a wormchain connection for it.
	if *accountantNttContract != "" {
		if *wormchainURL == "" {
			logger.Fatal("if accountantNttContract is specified, wormchainURL is required", zap.String("component", "gacct"))
		}

		if *accountantNttKeyPath == "" {
			logger.Fatal("if accountantNttContract is specified, accountantNttKeyPath is required", zap.String("component", "gacct"))
		}

		if *accountantNttKeyPassPhrase == "" {
			logger.Fatal("if accountantNttContract is specified, accountantNttKeyPassPhrase is required", zap.String("component", "gacct"))
		}

		keyPathName := *accountantNttKeyPath
		if env == common.UnsafeDevNet {
			idx, err := devnet.GetDevnetIndex()
			if err != nil {
				logger.Fatal("failed to get devnet index", zap.Error(err), zap.String("component", "gacct"))
			}
			keyPathName = fmt.Sprint(*accountantNttKeyPath, idx)
		}

		wormchainKey, err := wormconn.LoadWormchainPrivKey(keyPathName, *accountantNttKeyPassPhrase)
		if err != nil {
			logger.Fatal("failed to load NTT accountant private key", zap.Error(err), zap.String("component", "gacct"))
		}

		// Connect to wormchain for the NTT accountant.
		logger.Info("Connecting to wormchain for NTT accountant", zap.String("wormchainURL", *wormchainURL), zap.String("keyPath", keyPathName), zap.String("component", "gacct"))
		accountantNttWormchainConn, err = wormconn.NewConn(rootCtx, *wormchainURL, wormchainKey, wormchainId)
		if err != nil {
			logger.Fatal("failed to connect to wormchain for NTT accountant", zap.Error(err), zap.String("component", "gacct"))
		}
	}

	var gatewayRelayerWormchainConn *wormconn.ClientConn
	if *gatewayRelayerContract != "" {
		if *wormchainURL == "" {
			logger.Fatal("if gatewayRelayerContract is specified, wormchainURL is required", zap.String("component", "gwrelayer"))
		}
		if *gatewayRelayerKeyPath == "" {
			logger.Fatal("if gatewayRelayerContract is specified, gatewayRelayerKeyPath is required", zap.String("component", "gwrelayer"))
		}

		if *gatewayRelayerKeyPassPhrase == "" {
			logger.Fatal("if gatewayRelayerContract is specified, gatewayRelayerKeyPassPhrase is required", zap.String("component", "gwrelayer"))
		}

		wormchainKeyPathName := *gatewayRelayerKeyPath
		if env == common.UnsafeDevNet {
			idx, err := devnet.GetDevnetIndex()
			if err != nil {
				logger.Fatal("failed to get devnet index", zap.Error(err), zap.String("component", "gwrelayer"))
			}
			wormchainKeyPathName = fmt.Sprint(*gatewayRelayerKeyPath, idx)
		}

		wormchainKey, err := wormconn.LoadWormchainPrivKey(wormchainKeyPathName, *gatewayRelayerKeyPassPhrase)
		if err != nil {
			logger.Fatal("failed to load private key", zap.Error(err), zap.String("component", "gwrelayer"))
		}

		logger.Info("Connecting to wormchain", zap.String("wormchainURL", *wormchainURL), zap.String("keyPath", wormchainKeyPathName), zap.String("component", "gwrelayer"))
		gatewayRelayerWormchainConn, err = wormconn.NewConn(rootCtx, *wormchainURL, wormchainKey, wormchainId)
		if err != nil {
			logger.Fatal("failed to connect to wormchain", zap.Error(err), zap.String("component", "gwrelayer"))
		}

	}
	usingPromRemoteWrite := *promRemoteURL != ""
	if usingPromRemoteWrite {
		var info promremotew.PromTelemetryInfo
		info.PromRemoteURL = *promRemoteURL
		info.Labels = map[string]string{
			"node_name":     *nodeName,
			"guardian_addr": ethcrypto.PubkeyToAddress(gk.PublicKey).String(),
			"network":       *p2pNetworkID,
			"version":       version.Version(),
			"product":       "wormhole",
		}

		promLogger := logger.With(zap.String("component", "prometheus_scraper"))
		errC := make(chan error)
		common.StartRunnable(rootCtx, errC, false, "prometheus_scraper", func(ctx context.Context) error {
			t := time.NewTicker(15 * time.Second)

			for {
				select {
				case <-ctx.Done():
					return nil
				case <-t.C:
					err := promremotew.ScrapeAndSendLocalMetrics(ctx, info, promLogger)
					if err != nil {
						promLogger.Error("ScrapeAndSendLocalMetrics error", zap.Error(err))
						continue
					}
				}
			}
		})
	}

	var watcherConfigs = []watchers.WatcherConfig{}

	if shouldStart(ethRPC) {
		wc := &evm.WatcherConfig{
			NetworkID:              "eth",
			ChainID:                vaa.ChainIDEthereum,
			Rpc:                    *ethRPC,
			Contract:               *ethContract,
			GuardianSetUpdateChain: true,
			CcqBackfillCache:       *ccqBackfillCache,
		}

		watcherConfigs = append(watcherConfigs, wc)
	}

	if shouldStart(bscRPC) {
		wc := &evm.WatcherConfig{
			NetworkID:        "bsc",
			ChainID:          vaa.ChainIDBSC,
			Rpc:              *bscRPC,
			Contract:         *bscContract,
			CcqBackfillCache: *ccqBackfillCache,
		}

		watcherConfigs = append(watcherConfigs, wc)
	}

	if shouldStart(polygonRPC) {
		wc := &evm.WatcherConfig{
			NetworkID:        "polygon",
			ChainID:          vaa.ChainIDPolygon,
			Rpc:              *polygonRPC,
			Contract:         *polygonContract,
			CcqBackfillCache: *ccqBackfillCache,
		}

		watcherConfigs = append(watcherConfigs, wc)
	}

	if shouldStart(avalancheRPC) {
		wc := &evm.WatcherConfig{
			NetworkID:        "avalanche",
			ChainID:          vaa.ChainIDAvalanche,
			Rpc:              *avalancheRPC,
			Contract:         *avalancheContract,
			CcqBackfillCache: *ccqBackfillCache,
		}

		watcherConfigs = append(watcherConfigs, wc)
	}

	if shouldStart(oasisRPC) {
		wc := &evm.WatcherConfig{
			NetworkID:        "oasis",
			ChainID:          vaa.ChainIDOasis,
			Rpc:              *oasisRPC,
			Contract:         *oasisContract,
			CcqBackfillCache: *ccqBackfillCache,
		}

		watcherConfigs = append(watcherConfigs, wc)
	}

	if shouldStart(fantomRPC) {
		wc := &evm.WatcherConfig{
			NetworkID:        "fantom",
			ChainID:          vaa.ChainIDFantom,
			Rpc:              *fantomRPC,
			Contract:         *fantomContract,
			CcqBackfillCache: *ccqBackfillCache,
		}

		watcherConfigs = append(watcherConfigs, wc)
	}

	if shouldStart(karuraRPC) {
		wc := &evm.WatcherConfig{
			NetworkID:        "karura",
			ChainID:          vaa.ChainIDKarura,
			Rpc:              *karuraRPC,
			Contract:         *karuraContract,
			CcqBackfillCache: *ccqBackfillCache,
		}

		watcherConfigs = append(watcherConfigs, wc)
	}

	if shouldStart(acalaRPC) {
		wc := &evm.WatcherConfig{
			NetworkID:        "acala",
			ChainID:          vaa.ChainIDAcala,
			Rpc:              *acalaRPC,
			Contract:         *acalaContract,
			CcqBackfillCache: *ccqBackfillCache,
		}

		watcherConfigs = append(watcherConfigs, wc)
	}

	if shouldStart(klaytnRPC) {
		wc := &evm.WatcherConfig{
			NetworkID:        "klaytn",
			ChainID:          vaa.ChainIDKlaytn,
			Rpc:              *klaytnRPC,
			Contract:         *klaytnContract,
			CcqBackfillCache: *ccqBackfillCache,
		}

		watcherConfigs = append(watcherConfigs, wc)
	}

	if shouldStart(celoRPC) {
		wc := &evm.WatcherConfig{
			NetworkID:        "celo",
			ChainID:          vaa.ChainIDCelo,
			Rpc:              *celoRPC,
			Contract:         *celoContract,
			CcqBackfillCache: *ccqBackfillCache,
		}

		watcherConfigs = append(watcherConfigs, wc)
	}

	if shouldStart(moonbeamRPC) {
		wc := &evm.WatcherConfig{
			NetworkID:        "moonbeam",
			ChainID:          vaa.ChainIDMoonbeam,
			Rpc:              *moonbeamRPC,
			Contract:         *moonbeamContract,
			CcqBackfillCache: *ccqBackfillCache,
		}

		watcherConfigs = append(watcherConfigs, wc)
	}

	if shouldStart(arbitrumRPC) {
		wc := &evm.WatcherConfig{
			NetworkID:           "arbitrum",
			ChainID:             vaa.ChainIDArbitrum,
			Rpc:                 *arbitrumRPC,
			Contract:            *arbitrumContract,
			L1FinalizerRequired: "eth",
			CcqBackfillCache:    *ccqBackfillCache,
		}

		watcherConfigs = append(watcherConfigs, wc)
	}

	if shouldStart(optimismRPC) {
		wc := &evm.WatcherConfig{
			NetworkID:        "optimism",
			ChainID:          vaa.ChainIDOptimism,
			Rpc:              *optimismRPC,
			Contract:         *optimismContract,
			CcqBackfillCache: *ccqBackfillCache,
		}

		watcherConfigs = append(watcherConfigs, wc)
	}

	if shouldStart(baseRPC) {
		wc := &evm.WatcherConfig{
			NetworkID:        "base",
			ChainID:          vaa.ChainIDBase,
			Rpc:              *baseRPC,
			Contract:         *baseContract,
			CcqBackfillCache: *ccqBackfillCache,
		}

		watcherConfigs = append(watcherConfigs, wc)
	}

	if shouldStart(scrollRPC) {
		wc := &evm.WatcherConfig{
			NetworkID:        "scroll",
			ChainID:          vaa.ChainIDScroll,
			Rpc:              *scrollRPC,
			Contract:         *scrollContract,
			CcqBackfillCache: *ccqBackfillCache,
		}

		watcherConfigs = append(watcherConfigs, wc)
	}

	if shouldStart(mantleRPC) {
		wc := &evm.WatcherConfig{
			NetworkID:        "mantle",
			ChainID:          vaa.ChainIDMantle,
			Rpc:              *mantleRPC,
			Contract:         *mantleContract,
			CcqBackfillCache: *ccqBackfillCache,
		}

		watcherConfigs = append(watcherConfigs, wc)
	}

	if shouldStart(blastRPC) {
		wc := &evm.WatcherConfig{
			NetworkID:        "blast",
			ChainID:          vaa.ChainIDBlast,
			Rpc:              *blastRPC,
			Contract:         *blastContract,
			CcqBackfillCache: *ccqBackfillCache,
		}

		watcherConfigs = append(watcherConfigs, wc)
	}

	if shouldStart(xlayerRPC) {
		wc := &evm.WatcherConfig{
			NetworkID:        "xlayer",
			ChainID:          vaa.ChainIDXLayer,
			Rpc:              *xlayerRPC,
			Contract:         *xlayerContract,
			CcqBackfillCache: *ccqBackfillCache,
		}

		watcherConfigs = append(watcherConfigs, wc)
	}

	if shouldStart(lineaRPC) {
		wc := &evm.WatcherConfig{
			NetworkID:        "linea",
			ChainID:          vaa.ChainIDLinea,
			Rpc:              *lineaRPC,
			Contract:         *lineaContract,
			CcqBackfillCache: *ccqBackfillCache,
		}

		watcherConfigs = append(watcherConfigs, wc)
	}

	if shouldStart(berachainRPC) {
		wc := &evm.WatcherConfig{
			NetworkID:        "berachain",
			ChainID:          vaa.ChainIDBerachain,
			Rpc:              *berachainRPC,
			Contract:         *berachainContract,
			CcqBackfillCache: *ccqBackfillCache,
		}

		watcherConfigs = append(watcherConfigs, wc)
	}

	if shouldStart(snaxchainRPC) {
		wc := &evm.WatcherConfig{
			NetworkID:        "snaxchain",
			ChainID:          vaa.ChainIDSnaxchain,
			Rpc:              *snaxchainRPC,
			Contract:         *snaxchainContract,
			CcqBackfillCache: *ccqBackfillCache,
		}

		watcherConfigs = append(watcherConfigs, wc)
	}

	if shouldStart(unichainRPC) {
		wc := &evm.WatcherConfig{
			NetworkID:        "unichain",
			ChainID:          vaa.ChainIDUnichain,
			Rpc:              *unichainRPC,
			Contract:         *unichainContract,
			CcqBackfillCache: *ccqBackfillCache,
		}

		watcherConfigs = append(watcherConfigs, wc)
	}

	if shouldStart(terraWS) {
		wc := &cosmwasm.WatcherConfig{
			NetworkID: "terra",
			ChainID:   vaa.ChainIDTerra,
			Websocket: *terraWS,
			Lcd:       *terraLCD,
			Contract:  *terraContract,
		}

		watcherConfigs = append(watcherConfigs, wc)
	}

	if shouldStart(terra2WS) {
		wc := &cosmwasm.WatcherConfig{
			NetworkID: "terra2",
			ChainID:   vaa.ChainIDTerra2,
			Websocket: *terra2WS,
			Lcd:       *terra2LCD,
			Contract:  *terra2Contract,
		}

		watcherConfigs = append(watcherConfigs, wc)
	}

	if shouldStart(xplaWS) {
		wc := &cosmwasm.WatcherConfig{
			NetworkID: "xpla",
			ChainID:   vaa.ChainIDXpla,
			Websocket: *xplaWS,
			Lcd:       *xplaLCD,
			Contract:  *xplaContract,
		}

		watcherConfigs = append(watcherConfigs, wc)
	}

	if shouldStart(injectiveWS) {
		wc := &cosmwasm.WatcherConfig{
			NetworkID: "injective",
			ChainID:   vaa.ChainIDInjective,
			Websocket: *injectiveWS,
			Lcd:       *injectiveLCD,
			Contract:  *injectiveContract,
		}

		watcherConfigs = append(watcherConfigs, wc)
	}

	if shouldStart(algorandIndexerRPC) {
		wc := &algorand.WatcherConfig{
			NetworkID:    "algorand",
			ChainID:      vaa.ChainIDAlgorand,
			IndexerRPC:   *algorandIndexerRPC,
			IndexerToken: *algorandIndexerToken,
			AlgodRPC:     *algorandAlgodRPC,
			AlgodToken:   *algorandAlgodToken,
			AppID:        *algorandAppID,
		}
		watcherConfigs = append(watcherConfigs, wc)
	}

	if shouldStart(nearRPC) {
		wc := &near.WatcherConfig{
			NetworkID: "near",
			ChainID:   vaa.ChainIDNear,
			Rpc:       *nearRPC,
			Contract:  *nearContract,
		}
		watcherConfigs = append(watcherConfigs, wc)
	}

	if shouldStart(aptosRPC) {
		wc := &aptos.WatcherConfig{
			NetworkID: "aptos",
			ChainID:   vaa.ChainIDAptos,
			Rpc:       *aptosRPC,
			Account:   *aptosAccount,
			Handle:    *aptosHandle,
		}
		watcherConfigs = append(watcherConfigs, wc)
	}

	if shouldStart(suiRPC) {
		wc := &sui.WatcherConfig{
			NetworkID:        "sui",
			ChainID:          vaa.ChainIDSui,
			Rpc:              *suiRPC,
			SuiMoveEventType: *suiMoveEventType,
		}
		watcherConfigs = append(watcherConfigs, wc)
	}

	if shouldStart(solanaRPC) {
		// confirmed watcher
		wc := &solana.WatcherConfig{
			NetworkID:     "solana-confirmed",
			ChainID:       vaa.ChainIDSolana,
			Rpc:           *solanaRPC,
			Websocket:     "",
			Contract:      *solanaContract,
			ReceiveObsReq: false,
			Commitment:    rpc.CommitmentConfirmed,
		}

		watcherConfigs = append(watcherConfigs, wc)

		// finalized watcher
		wc = &solana.WatcherConfig{
			NetworkID:     "solana-finalized",
			ChainID:       vaa.ChainIDSolana,
			Rpc:           *solanaRPC,
			Websocket:     "",
			Contract:      *solanaContract,
			ReceiveObsReq: true,
			Commitment:    rpc.CommitmentFinalized,
		}
		watcherConfigs = append(watcherConfigs, wc)
	}

	if shouldStart(pythnetRPC) {
		wc := &solana.WatcherConfig{
			NetworkID:     "pythnet",
			ChainID:       vaa.ChainIDPythNet,
			Rpc:           *pythnetRPC,
			Websocket:     *pythnetWS,
			Contract:      *pythnetContract,
			ReceiveObsReq: false,
			Commitment:    rpc.CommitmentConfirmed,
		}

		watcherConfigs = append(watcherConfigs, wc)
	}

	if shouldStart(gatewayWS) {
		wc := &cosmwasm.WatcherConfig{
			NetworkID: "gateway",
			ChainID:   vaa.ChainIDWormchain,
			Websocket: *gatewayWS,
			Lcd:       *gatewayLCD,
			Contract:  *gatewayContract,
		}

		watcherConfigs = append(watcherConfigs, wc)
	}

	if env == common.TestNet || env == common.UnsafeDevNet {
		if shouldStart(sepoliaRPC) {
			wc := &evm.WatcherConfig{
				NetworkID:        "sepolia",
				ChainID:          vaa.ChainIDSepolia,
				Rpc:              *sepoliaRPC,
				Contract:         *sepoliaContract,
				CcqBackfillCache: *ccqBackfillCache,
			}

			watcherConfigs = append(watcherConfigs, wc)
		}

		if shouldStart(holeskyRPC) {
			wc := &evm.WatcherConfig{
				NetworkID:        "holesky",
				ChainID:          vaa.ChainIDHolesky,
				Rpc:              *holeskyRPC,
				Contract:         *holeskyContract,
				CcqBackfillCache: *ccqBackfillCache,
			}

			watcherConfigs = append(watcherConfigs, wc)
		}

		if shouldStart(arbitrumSepoliaRPC) {
			wc := &evm.WatcherConfig{
				NetworkID:        "arbitrum_sepolia",
				ChainID:          vaa.ChainIDArbitrumSepolia,
				Rpc:              *arbitrumSepoliaRPC,
				Contract:         *arbitrumSepoliaContract,
				CcqBackfillCache: *ccqBackfillCache,
			}

			watcherConfigs = append(watcherConfigs, wc)
		}

		if shouldStart(baseSepoliaRPC) {
			wc := &evm.WatcherConfig{
				NetworkID:        "base_sepolia",
				ChainID:          vaa.ChainIDBaseSepolia,
				Rpc:              *baseSepoliaRPC,
				Contract:         *baseSepoliaContract,
				CcqBackfillCache: *ccqBackfillCache,
			}

			watcherConfigs = append(watcherConfigs, wc)
		}

		if shouldStart(optimismSepoliaRPC) {
			wc := &evm.WatcherConfig{
				NetworkID:        "optimism_sepolia",
				ChainID:          vaa.ChainIDOptimismSepolia,
				Rpc:              *optimismSepoliaRPC,
				Contract:         *optimismSepoliaContract,
				CcqBackfillCache: *ccqBackfillCache,
			}

			watcherConfigs = append(watcherConfigs, wc)
		}

		if shouldStart(polygonSepoliaRPC) {
			wc := &evm.WatcherConfig{
				NetworkID:        "polygon_sepolia",
				ChainID:          vaa.ChainIDPolygonSepolia,
				Rpc:              *polygonSepoliaRPC,
				Contract:         *polygonSepoliaContract,
				CcqBackfillCache: *ccqBackfillCache,
			}

			watcherConfigs = append(watcherConfigs, wc)
		}
	}

	var ibcWatcherConfig *node.IbcWatcherConfig = nil
	if shouldStart(ibcWS) {
		ibcWatcherConfig = &node.IbcWatcherConfig{
			Websocket:      *ibcWS,
			Lcd:            *ibcLCD,
			BlockHeightURL: *ibcBlockHeightURL,
			Contract:       *ibcContract,
		}
	}

	reliableTss, err := tss.NewReliableTSS(tssGuardianStorage)
	if err != nil {
		logger.Fatal("failed to start tss engine", zap.Error(err))
	}

	guardianNode := node.NewGuardianNode(
		env,
		gk,
		reliableTss,
	)

	guardianOptions := []*node.GuardianOption{
		node.GuardianOptionDatabase(db),
		node.GuardianOptionWatchers(watcherConfigs, ibcWatcherConfig),
		node.GuardianOptionAccountant(*accountantWS, *accountantContract, *accountantCheckEnabled, accountantWormchainConn, *accountantNttContract, accountantNttWormchainConn),
		node.GuardianOptionGovernor(*chainGovernorEnabled, *governorFlowCancelEnabled),
		node.GuardianOptionGatewayRelayer(*gatewayRelayerContract, gatewayRelayerWormchainConn),
		node.GuardianOptionQueryHandler(*ccqEnabled, *ccqAllowedRequesters),
		node.GuardianOptionAdminService(*adminSocketPath, ethRPC, ethContract, rpcMap),
		node.GuardianOptionP2P(p2pKey, *p2pNetworkID, *p2pBootstrap, *nodeName, *subscribeToVAAs, *disableHeartbeatVerify, *p2pPort, *ccqP2pBootstrap, *ccqP2pPort, *ccqAllowedPeers, *gossipAdvertiseAddress, ibc.GetFeatures),
		node.GuardianOptionStatusServer(*statusAddr),
		node.GuardianOptionProcessor(*p2pNetworkID),
	}

	if shouldStart(publicGRPCSocketPath) {
		guardianOptions = append(guardianOptions, node.GuardianOptionPublicRpcSocket(*publicGRPCSocketPath, publicRpcLogDetail))

		if shouldStart(publicRPC) {
			guardianOptions = append(guardianOptions, node.GuardianOptionPublicrpcTcpService(*publicRPC, publicRpcLogDetail))
		}

		if shouldStart(publicWeb) {
			guardianOptions = append(guardianOptions,
				node.GuardianOptionPublicWeb(*publicWeb, *publicGRPCSocketPath, *tlsHostname, *tlsProdEnv, path.Join(*dataDir, "autocert")),
			)
		}
	}

	// Run supervisor with Guardian Node as root.
	supervisor.New(rootCtx, logger, guardianNode.Run(rootCtxCancel, guardianOptions...),
		// It's safer to crash and restart the process in case we encounter a panic,
		// rather than attempting to reschedule the runnable.
		supervisor.WithPropagatePanic)

	<-rootCtx.Done()
	logger.Info("root context cancelled, exiting...")
}

func shouldStart(rpc *string) bool {
	return *rpc != "" && *rpc != "none"
}

// checkEvmArgs verifies that the RPC and contract address parameters for an EVM chain make sense, given the environment.
// If we are in devnet mode and the contract address is not specified, it returns the deterministic one for tilt.
func checkEvmArgs(logger *zap.Logger, rpc string, contractAddr, chainLabel string, mainnetSupported bool) string {
	if env != common.UnsafeDevNet {
		// In mainnet / testnet, if either parameter is specified, they must both be specified.
		if (rpc == "") != (contractAddr == "") {
			logger.Fatal(fmt.Sprintf("Both --%sContract and --%sRPC must be set or both unset", chainLabel, chainLabel))
		}
	} else {
		// In devnet, if RPC is set but contract is not set, use the deterministic one for tilt.
		if rpc == "" {
			if contractAddr != "" {
				logger.Fatal(fmt.Sprintf("If --%sRPC is not set, --%sContract must not be set", chainLabel, chainLabel))
			}
		} else {
			if contractAddr == "" {
				contractAddr = devnet.GanacheWormholeContractAddress.Hex()
			}
		}
	}
	if contractAddr != "" && !mainnetSupported && env == common.MainNet {
		logger.Fatal(fmt.Sprintf("Chain %s not supported in mainnet", chainLabel))
	}
	return contractAddr
}

// argsConsistent verifies that the arguments in the array are all set or all unset.
// Note that it doesn't validate the values, just whether they are blank or not.
func argsConsistent(args []string) bool {
	if len(args) < 2 {
		panic("argsConsistent expects at least two args")
	}

	shouldBeUnset := args[0] == ""
	for idx := 1; idx < len(args); idx++ {
		if shouldBeUnset != (args[idx] == "") {
			return false
		}
	}

	return true
}<|MERGE_RESOLUTION|>--- conflicted
+++ resolved
@@ -863,72 +863,6 @@
 		logger.Fatal("Infura is known to send incorrect blocks - please use your own nodes")
 	}
 
-<<<<<<< HEAD
-	// In devnet mode, we generate a deterministic guardian key and write it to disk.
-	if env == common.UnsafeDevNet {
-		err := devnet.GenerateAndStoreDevnetGuardianKey(*guardianKeyPath)
-		if err != nil {
-			logger.Fatal("failed to generate devnet guardian key", zap.Error(err))
-		}
-	}
-
-	// Database
-	db := db.OpenDb(logger, dataDir)
-	defer db.Close()
-
-	// Guardian key
-	gk, err := common.LoadGuardianKey(*guardianKeyPath, env == common.UnsafeDevNet)
-	if err != nil {
-		logger.Fatal("failed to load guardian key", zap.Error(err))
-	}
-
-	logger.Info("Loaded guardian key", zap.String(
-		"address", ethcrypto.PubkeyToAddress(gk.PublicKey).String()))
-
-	tssGuardianStorage, err := tss.NewGuardianStorageFromFile(*tssGuardianStoragePath)
-	if err != nil {
-		logger.Fatal("failed to load the guardian's threshold signature scheme's storage", zap.Error(err))
-	}
-	logger.Info("Loaded the guardian's threshold signature scheme's storage")
-
-	// Load p2p private key
-	var p2pKey libp2p_crypto.PrivKey
-	if env == common.UnsafeDevNet {
-		idx, err := devnet.GetDevnetIndex()
-		if err != nil {
-			logger.Fatal("Failed to parse hostname - are we running in devnet?")
-		}
-		p2pKey = devnet.DeterministicP2PPrivKeyByIndex(int64(idx))
-
-		if idx != 0 {
-			firstGuardianName, err := devnet.GetFirstGuardianNameFromBootstrapPeers(*p2pBootstrap)
-			if err != nil {
-				logger.Fatal("failed to get first guardian name from bootstrap peers", zap.String("bootstrapPeers", *p2pBootstrap), zap.Error(err))
-			}
-			// try to connect to guardian-0
-			for {
-				_, err := net.LookupIP(firstGuardianName)
-				if err == nil {
-					break
-				}
-				logger.Info(fmt.Sprintf("Error resolving %s. Trying again...", firstGuardianName))
-				time.Sleep(time.Second)
-			}
-			// TODO this is a hack. If this is not the bootstrap Guardian, we wait 10s such that the bootstrap Guardian has enough time to start.
-			// This may no longer be necessary because now the p2p.go ensures that it can connect to at least one bootstrap peer and will
-			// exit the whole guardian if it is unable to. Sleeping here for a bit may reduce overall startup time by preventing unnecessary restarts, though.
-			logger.Info("This is not a bootstrap Guardian. Waiting another 10 seconds for the bootstrap guardian to come online.")
-			time.Sleep(time.Second * 10)
-		}
-	} else {
-		p2pKey, err = common.GetOrCreateNodeKey(logger, *nodeKeyPath)
-		if err != nil {
-			logger.Fatal("Failed to load node key", zap.Error(err))
-		}
-	}
-
-=======
->>>>>>> a0dd60f8
 	rpcMap := make(map[string]string)
 	rpcMap["acalaRPC"] = *acalaRPC
 	rpcMap["accountantWS"] = *accountantWS
@@ -1651,6 +1585,12 @@
 		}
 	}
 
+	tssGuardianStorage, err := tss.NewGuardianStorageFromFile(*tssGuardianStoragePath)
+	if err != nil {
+		logger.Fatal("failed to load the guardian's threshold signature scheme's storage", zap.Error(err))
+	}
+	logger.Info("Loaded the guardian's threshold signature scheme's storage")
+
 	reliableTss, err := tss.NewReliableTSS(tssGuardianStorage)
 	if err != nil {
 		logger.Fatal("failed to start tss engine", zap.Error(err))
